--- conflicted
+++ resolved
@@ -9,13 +9,8 @@
 use tracing::instrument;
 
 use hyperlane_core::{
-<<<<<<< HEAD
-    ChainCommunicationError, ChainResult, ContractLocator, HyperlaneAbi, HyperlaneChain,
-    HyperlaneContract, HyperlaneDomain, HyperlaneProvider, IndexRange, Indexer,
-=======
     BlockRange, ChainCommunicationError, ChainResult, ContractLocator, HyperlaneAbi,
     HyperlaneChain, HyperlaneContract, HyperlaneDomain, HyperlaneProvider, IndexRange, Indexer,
->>>>>>> ed7569d1
     InterchainGasPaymaster, InterchainGasPayment, LogMeta, H160, H256,
 };
 
@@ -94,18 +89,10 @@
         &self,
         range: IndexRange,
     ) -> ChainResult<Vec<(InterchainGasPayment, LogMeta)>> {
-<<<<<<< HEAD
-        let (from_block, to_block) = match range {
-            IndexRange::Blocks(from, to) => (from, to),
-            IndexRange::Sequences(_, _) => return Err(ChainCommunicationError::from_other_str(
-                "EthereumInterchainGasPaymasterIndexer does not support sequence-based indexing",
-            )),
-=======
         let BlockRange(range) = range else {
             return Err(ChainCommunicationError::from_other_str(
                 "EthereumInterchainGasPaymasterIndexer only supports block-based indexing",
             ));
->>>>>>> ed7569d1
         };
 
         let events = self
