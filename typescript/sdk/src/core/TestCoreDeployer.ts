import { ethers } from 'ethers';

<<<<<<< HEAD
import { TestMailbox, TestMailbox__factory } from '@abacus-network/core';

import { chainMetadata } from '../consts/chainMetadata';
import { AbacusCoreDeployer } from '../deploy/core/AbacusCoreDeployer';
import { CoreConfig } from '../deploy/core/types';
=======
import { TestInbox__factory, TestOutbox__factory } from '@hyperlane-xyz/core';

import { chainMetadata } from '../consts/chainMetadata';
import { HyperlaneCoreDeployer } from '../deploy/core/HyperlaneCoreDeployer';
import { CoreConfig, ValidatorManagerConfig } from '../deploy/core/types';
>>>>>>> 03b2e4c5
import { MultiProvider } from '../providers/MultiProvider';
import { BeaconProxyAddresses, ProxiedContract, ProxyKind } from '../proxy';
import { ChainMap, TestChainNames } from '../types';

import { TestCoreApp } from './TestCoreApp';
import { coreFactories } from './contracts';

const nonZeroAddress = ethers.constants.AddressZero.replace('00', '01');

// dummy config as TestInbox and TestOutbox do not use deployed ValidatorManager
const testMultisigZoneConfig: CoreConfig = {
  validatorManager: {
    validators: [nonZeroAddress],
    threshold: 1,
  },
};

const testCoreFactories = {
  ...coreFactories,
  mailbox: new TestMailbox__factory(),
};

export class TestCoreDeployer<
  TestChain extends TestChainNames = TestChainNames,
> extends HyperlaneCoreDeployer<TestChain> {
  constructor(
    public readonly multiProvider: MultiProvider<TestChain>,
    configMap?: ChainMap<TestChain, CoreConfig>,
  ) {
    const configs =
      configMap ??
      ({
        test1: testMultisigZoneConfig,
        test2: testMultisigZoneConfig,
        test3: testMultisigZoneConfig,
      } as ChainMap<TestChain, CoreConfig>); // cast so param can be optional

    super(multiProvider, configs, testCoreFactories);
  }

  // skip proxying
  async deployMailbox<LocalChain extends TestChain>(
    chain: LocalChain,
  ): Promise<ProxiedContract<TestMailbox, BeaconProxyAddresses>> {
    const localDomain = chainMetadata[chain].id;
    const mailbox = await this.deployContract(chain, 'mailbox', [localDomain]);
    // await outboxContract.initialize(outboxValidatorManager.address);
    return new ProxiedContract(mailbox, {
      kind: ProxyKind.UpgradeBeacon,
      proxy: mailbox.address,
      implementation: mailbox.address,
      beacon: mailbox.address,
    }) as ProxiedContract<TestMailbox, BeaconProxyAddresses>;
  }

  async deployApp(): Promise<TestCoreApp<TestChain>> {
    return new TestCoreApp(await this.deploy(), this.multiProvider);
  }
}<|MERGE_RESOLUTION|>--- conflicted
+++ resolved
@@ -1,18 +1,10 @@
 import { ethers } from 'ethers';
 
-<<<<<<< HEAD
-import { TestMailbox, TestMailbox__factory } from '@abacus-network/core';
-
-import { chainMetadata } from '../consts/chainMetadata';
-import { AbacusCoreDeployer } from '../deploy/core/AbacusCoreDeployer';
-import { CoreConfig } from '../deploy/core/types';
-=======
-import { TestInbox__factory, TestOutbox__factory } from '@hyperlane-xyz/core';
+import { TestMailbox, TestMailbox__factory } from '@hyperlane-xyz/core';
 
 import { chainMetadata } from '../consts/chainMetadata';
 import { HyperlaneCoreDeployer } from '../deploy/core/HyperlaneCoreDeployer';
-import { CoreConfig, ValidatorManagerConfig } from '../deploy/core/types';
->>>>>>> 03b2e4c5
+import { CoreConfig } from '../deploy/core/types';
 import { MultiProvider } from '../providers/MultiProvider';
 import { BeaconProxyAddresses, ProxiedContract, ProxyKind } from '../proxy';
 import { ChainMap, TestChainNames } from '../types';
