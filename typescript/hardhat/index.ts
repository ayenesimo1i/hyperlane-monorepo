--- conflicted
+++ resolved
@@ -1,22 +1,10 @@
-<<<<<<< HEAD
-import { TestAbacusDeploy } from './src/TestAbacusDeploy';
-=======
+import { TestCoreDeploy } from './src/TestCoreDeploy';
 import { MultiProvider, TestChainNames } from '@abacus-network/sdk';
->>>>>>> ee153bea
 import '@nomiclabs/hardhat-waffle';
 import { ethers } from 'ethers';
 import { extendEnvironment } from 'hardhat/config';
-<<<<<<< HEAD
 import { lazyObject } from 'hardhat/plugins';
 import 'hardhat/types/runtime';
-
-export { TestAbacusDeploy } from './src/TestAbacusDeploy';
-export { TestRouterDeploy } from './src/TestRouterDeploy';
-=======
-import { lazyObject } from "hardhat/plugins";
-import 'hardhat/types/runtime';
-import { TestCoreDeploy } from './src/TestCoreDeploy';
->>>>>>> ee153bea
 
 declare module 'hardhat/types/runtime' {
   interface HardhatRuntimeEnvironment {
