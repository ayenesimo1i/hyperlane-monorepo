--- conflicted
+++ resolved
@@ -12,61 +12,6 @@
   mulBigAndFixed,
 } from './big-numbers';
 
-<<<<<<< HEAD
-describe('utils', () => {
-  describe('isBigNumberish', () => {
-    const testCases = [
-      { expect: false, context: 'invalid number', case: 'invalidNumber' },
-      { expect: false, context: 'NaN', case: NaN },
-      { expect: false, context: 'undefined', case: undefined },
-      { expect: false, context: 'null', case: null },
-      { expect: true, context: 'decimal', case: 123.123 },
-      { expect: true, context: 'integer', case: 300_000 },
-      { expect: true, context: 'hex 0', case: 0x00 },
-      { expect: true, context: 'hex 0', case: 0x000 },
-      {
-        expect: true,
-        context: 'address 0',
-        case: 0x0000000000000000000000000000000000000000,
-      },
-    ];
-    testCases.forEach((tc) => {
-      it(`returns ${tc.expect} for ${tc.case}`, () => {
-        expect(isBigNumberish(tc.case!)).to.equal(tc.expect);
-      });
-    });
-  });
-
-  describe('isZeroish', () => {
-    const testCases = [
-      { expect: false, context: 'invalid number', case: 'invalidNumber' },
-      { expect: false, context: 'NaN', case: NaN },
-      { expect: false, context: 'undefined', case: undefined },
-      { expect: false, context: 'null', case: null },
-      { expect: false, context: 'non 0 decimal', case: 123.123 },
-      { expect: false, context: 'non 0 integer', case: 123 },
-      { expect: true, context: 'hex 0', case: 0x00 },
-      { expect: true, context: 'hex 0', case: 0x000 },
-      {
-        expect: true,
-        context: 'address 0',
-        case: 0x0000000000000000000000000000000000000000,
-      },
-    ];
-    testCases.forEach((tc) => {
-      it(`returns ${tc.expect} for ${tc.case}`, () => {
-        expect(isZeroish(tc.case!)).to.equal(tc.expect);
-      });
-    });
-  });
-
-  describe('bigToFixed', () => {
-    it('converts a BigNumber to a FixedNumber', () => {
-      const big = BigNumber('7.5e-10');
-      const fixed = bigToFixed(big);
-
-      expect(fixed.toUnsafeFloat()).to.equal(7.5e-10);
-=======
 describe('isBigNumberish', () => {
   const testCases = [
     { expect: false, context: 'invalid number', case: 'invalidNumber' },
@@ -109,7 +54,6 @@
   testCases.forEach((tc) => {
     it(`returns ${tc.expect} for ${tc.case}`, () => {
       expect(isZeroish(tc.case!)).to.equal(tc.expect);
->>>>>>> 346cbd18
     });
   });
 });
@@ -131,40 +75,6 @@
     expect(big.toNumber()).to.equal(12);
   });
 
-<<<<<<< HEAD
-  describe('mulBigAndFixed', () => {
-    it('gets the floored product of a BigNumber and FixedNumber', () => {
-      const big = BigNumber('1000');
-      const fixed = FixedNumber.from('1.2345');
-      const product = mulBigAndFixed(big, fixed);
-
-      expect(product).to.equal((1234).toString());
-    });
-
-    it('gets the ceilinged product of a BigNumber and FixedNumber', () => {
-      const big = BigNumber('1000');
-      const fixed = FixedNumber.from('1.2345');
-      const product = mulBigAndFixed(big, fixed, true);
-
-      expect(product).to.equal((1235).toString());
-    });
-  });
-
-  describe('BigNumberMin', () => {
-    it('gets the min between the two BigNumber', () => {
-      const big = BigNumber('1000');
-      const bigger = BigNumber('10000');
-      expect(BigNumberMin(big, bigger)).to.equal(big.toString());
-    });
-  });
-
-  describe('BigNumberMax', () => {
-    it('gets the max between the two BigNumber', () => {
-      const big = BigNumber('1000');
-      const bigger = BigNumber('10000');
-      expect(BigNumberMax(big, bigger)).to.equal(bigger.toString());
-    });
-=======
   it('converts a FixedNumber to a ceilinged BigNumber', () => {
     const fixed = FixedNumber.from('12.34');
     const big = fixedToBig(fixed, true);
@@ -204,6 +114,5 @@
     const big = BigNumber('1000');
     const bigger = BigNumber('10000');
     expect(BigNumberMax(big, bigger)).to.equal(bigger.toString());
->>>>>>> 346cbd18
   });
 });