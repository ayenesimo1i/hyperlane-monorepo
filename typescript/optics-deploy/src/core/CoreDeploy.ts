--- conflicted
+++ resolved
@@ -9,13 +9,9 @@
 import { CoreContracts } from './CoreContracts';
 import { Deploy } from '../deploy';
 import { BigNumberish } from '@ethersproject/bignumber';
-<<<<<<< HEAD
-import * as path from "path";
-=======
 import { readFileSync } from 'fs';
 import { getVerificationInputFromDeploy } from '../verification/readDeployOutput';
 import path from 'path';
->>>>>>> d51ef65f
 
 type Address = string;
 
@@ -152,14 +148,9 @@
 
   static fromDirectory(directory: string, chain: Chain, config: CoreConfig, test: boolean = false): CoreDeploy {
     let deploy = new CoreDeploy(chain, config, test);
-<<<<<<< HEAD
-    const addresses: CoreDeployAddresses = JSON.parse(fs.readFileSync(path.join(directory, `${chain.name}_contracts.json`)) as any as string);
-    deploy.contracts = CoreContracts.fromAddresses(addresses, chain.provider);
-=======
     const addresses: CoreDeployAddresses = JSON.parse(readFileSync(path.join(directory, `${chain.name}_contracts.json`)) as any as string);
     deploy.contracts = CoreContracts.fromAddresses(addresses, chain.provider);
     deploy.verificationInput = getVerificationInputFromDeploy(directory, chain.config.name)
->>>>>>> d51ef65f
     return deploy
   }
 }