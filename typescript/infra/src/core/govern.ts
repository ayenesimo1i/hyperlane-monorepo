--- conflicted
+++ resolved
@@ -42,12 +42,6 @@
     }
   }
 
-<<<<<<< HEAD
-  async logCalls() {
-    await this.estimateCalls();
-    objMap(this.calls, (chain, calls) => {
-      console.log(chain, calls);
-=======
   logCalls() {
     const logFn = async (
       _: ChainConnection,
@@ -96,7 +90,6 @@
       provider: connection.provider,
       overrides: connection.overrides,
       confirmations: connection.confirmations,
->>>>>>> 000b67cf
     });
   };
   */
@@ -120,36 +113,6 @@
 
   sendCalls() {
     return this.mapCalls(this.connectionFn, this.sendFn);
-  }
-
-  estimateCalls() {
-    objMap(this.calls, async (chain, calls) => {
-      const connection = this.checker.multiProvider.getChainConnection(chain);
-      const owner = this.checker.configMap[chain].owner;
-      for (const call of calls) {
-        await connection.provider.estimateGas({
-          ...call,
-          from: owner,
-        });
-      }
-    });
-  }
-
-  async executeCalls() {
-    await this.estimateCalls();
-    objMap(this.calls, async (chain, calls) => {
-      const connection = this.checker.multiProvider.getChainConnection(chain);
-      const signer = connection.signer;
-      if (!signer) {
-        throw new Error(`signer not found for ${chain}`);
-      }
-      for (const call of calls) {
-        const response = await signer.sendTransaction(call);
-        console.log(`sent tx ${response.hash} to ${chain}`);
-        await response.wait(connection.confirmations);
-        console.log(`confirmed tx ${response.hash} on ${chain}`);
-      }
-    });
   }
 
   async handleValidatorViolation(violation: ValidatorViolation) {
