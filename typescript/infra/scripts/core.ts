<<<<<<< HEAD
import { utils } from '@abacus-network/deploy';
import { ethers } from 'hardhat';
import { AbacusCoreDeployer } from '../src/core';
import {
=======
import { AbacusCoreDeployer } from '../src/core';

import {
  getCoreConfig,
>>>>>>> a424371e
  getCoreContractsSdkFilepath,
  getCoreEnvironmentConfig,
  getCoreRustDirectory,
  getCoreVerificationDirectory,
  getEnvironment,
<<<<<<< HEAD
=======
  registerMultiProvider,
>>>>>>> a424371e
} from './utils';

async function main() {
  const [signer] = await ethers.getSigners();
  const environment = await getEnvironment();
  const config = await getCoreEnvironmentConfig(environment);
  const multiProvider = utils.initHardhatMultiProvider(config, signer);

  const deployer = new AbacusCoreDeployer(
    multiProvider,
    config.core.validatorManagers,
  );
  const addresses = await deployer.deploy();

  deployer.writeContracts(addresses, getCoreContractsSdkFilepath(environment));
  deployer.writeVerification(getCoreVerificationDirectory(environment));
  deployer.writeRustConfigs(
    environment,
    getCoreRustDirectory(environment),
    addresses,
  );
}

main().then(console.log).catch(console.error);<|MERGE_RESOLUTION|>--- conflicted
+++ resolved
@@ -1,23 +1,15 @@
-<<<<<<< HEAD
+import { ethers } from 'hardhat';
+
 import { utils } from '@abacus-network/deploy';
-import { ethers } from 'hardhat';
-import { AbacusCoreDeployer } from '../src/core';
-import {
-=======
+
 import { AbacusCoreDeployer } from '../src/core';
 
 import {
-  getCoreConfig,
->>>>>>> a424371e
   getCoreContractsSdkFilepath,
   getCoreEnvironmentConfig,
   getCoreRustDirectory,
   getCoreVerificationDirectory,
   getEnvironment,
-<<<<<<< HEAD
-=======
-  registerMultiProvider,
->>>>>>> a424371e
 } from './utils';
 
 async function main() {
