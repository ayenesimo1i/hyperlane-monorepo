--- conflicted
+++ resolved
@@ -20,14 +20,8 @@
 } from '@hyperlane-xyz/sdk';
 import { objMap } from '@hyperlane-xyz/utils';
 
-<<<<<<< HEAD
-import { Contexts } from '../../contexts';
-import { routingIsm } from '../../routingIsm';
-
+import { supportedChainNames } from './chains';
 import { baseHookConfig, opHookConfig } from './hooks';
-=======
-import { supportedChainNames } from './chains';
->>>>>>> 746026aa
 import { igp } from './igp';
 import { owners } from './owners';
 
