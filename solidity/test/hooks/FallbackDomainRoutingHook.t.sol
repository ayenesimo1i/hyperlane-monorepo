// SPDX-License-Identifier: Apache-2.0
pragma solidity ^0.8.13;

import "forge-std/Test.sol";

import {TypeCasts} from "../../contracts/libs/TypeCasts.sol";
import {MessageUtils} from "../isms/IsmTestUtils.sol";
import {TestMailbox} from "../../contracts/test/TestMailbox.sol";
import {ConfigFallbackDomainRoutingHook} from "../../contracts/hooks/ConfigFallbackDomainRoutingHook.sol";
import {TestPostDispatchHook} from "../../contracts/test/TestPostDispatchHook.sol";
import {TestRecipient} from "../../contracts/test/TestRecipient.sol";

contract FallbackDomainRoutingHookTest is Test {
    using TypeCasts for address;
    ConfigFallbackDomainRoutingHook internal fallbackHook;
    TestPostDispatchHook internal configuredTestPostDispatchHook;
    TestPostDispatchHook internal mailboxDefaultHook;
    TestRecipient internal testRecipient;
    TestMailbox internal mailbox;

    uint32 internal constant TEST_ORIGIN_DOMAIN = 1;
    uint32 internal constant TEST_DESTINATION_DOMAIN = 2;
    bytes internal testMessage;

    event PostDispatchHookCalled();

    function setUp() public {
        mailbox = new TestMailbox(TEST_ORIGIN_DOMAIN);
<<<<<<< HEAD
        configuredTestHook = new TestPostDispatchHook();
=======
        configuredTestPostDispatchHook = new TestPostDispatchHook();
>>>>>>> 115ef53e
        mailboxDefaultHook = new TestPostDispatchHook();
        testRecipient = new TestRecipient();
        fallbackHook = new ConfigFallbackDomainRoutingHook(address(mailbox));
        testMessage = _encodeTestMessage();
        mailbox.setDefaultHook(address(mailboxDefaultHook));
    }

    /* ============ hook.quoteDispatch ============ */

    function test_quoteDispatchHook_configured() public {
        fallbackHook.setHook(
            TEST_DESTINATION_DOMAIN,
            address(testRecipient).addressToBytes32(),
            configuredTestPostDispatchHook
        );

        vm.expectCall(
            address(configuredTestPostDispatchHook),
            abi.encodeCall(
                configuredTestPostDispatchHook.quoteDispatch,
                ("", testMessage)
            )
        );
        assertEq(fallbackHook.quoteDispatch("", testMessage), 25000);
    }

    function test_quoteDispatch_default() public payable {
        vm.expectCall(
            address(mailboxDefaultHook),
            abi.encodeCall(mailboxDefaultHook.quoteDispatch, ("", testMessage))
        );
        fallbackHook.quoteDispatch("", testMessage);
    }

    /* ============ hook.postDispatch ============ */

    function test_postDispatchHook_configured() public payable {
        fallbackHook.setHook(
            TEST_DESTINATION_DOMAIN,
            address(testRecipient).addressToBytes32(),
            configuredTestPostDispatchHook
        );

        vm.expectCall(
            address(configuredTestPostDispatchHook),
            abi.encodeCall(
                configuredTestPostDispatchHook.postDispatch,
                ("", testMessage)
            )
        );
        fallbackHook.postDispatch{value: msg.value}("", testMessage);
    }

    function test_postDispatch_default() public payable {
        vm.expectCall(
            address(mailboxDefaultHook),
            abi.encodeCall(mailboxDefaultHook.postDispatch, ("", testMessage))
        );

        fallbackHook.postDispatch{value: msg.value}("", testMessage);
    }

    function _encodeTestMessage() internal view returns (bytes memory) {
        return
            MessageUtils.formatMessage(
                uint8(0), // version
                uint32(1), // nonce
                TEST_ORIGIN_DOMAIN,
                address(this).addressToBytes32(),
                TEST_DESTINATION_DOMAIN,
                address(testRecipient).addressToBytes32(),
                abi.encodePacked("Hello from the other chain!")
            );
    }
}<|MERGE_RESOLUTION|>--- conflicted
+++ resolved
@@ -26,11 +26,7 @@
 
     function setUp() public {
         mailbox = new TestMailbox(TEST_ORIGIN_DOMAIN);
-<<<<<<< HEAD
-        configuredTestHook = new TestPostDispatchHook();
-=======
         configuredTestPostDispatchHook = new TestPostDispatchHook();
->>>>>>> 115ef53e
         mailboxDefaultHook = new TestPostDispatchHook();
         testRecipient = new TestRecipient();
         fallbackHook = new ConfigFallbackDomainRoutingHook(address(mailbox));
