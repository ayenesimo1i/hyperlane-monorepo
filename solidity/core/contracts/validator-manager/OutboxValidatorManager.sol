--- conflicted
+++ resolved
@@ -9,61 +9,36 @@
 
 /**
  * @title OutboxValidatorManager
-<<<<<<< HEAD
- * @notice Verifies if an invalid, premature, or fraudulent checkpoint has been signed by a quorum of
-=======
  * @notice Verifies if an premature or fraudulent checkpoint has been signed by a quorum of
->>>>>>> ee153bea
  * validators and reports it to an Outbox.
  */
 contract OutboxValidatorManager is MultisigValidatorManager {
     // ============ Events ============
 
     /**
-<<<<<<< HEAD
-     * @notice Emitted when proof of a premature checkpoint is submitted.
-     * @dev Observers of this event should filter by the outbox address.
-     * @param outbox The outbox.
-     * @param root Root of the premature checkpoint.
-     * @param index Index of the premature checkpoint.
-=======
      * @notice Emitted when a checkpoint is proven premature.
      * @dev Observers of this event should filter by the outbox address.
      * @param outbox The outbox.
      * @param signedRoot Root of the premature checkpoint.
      * @param signedIndex Index of the premature checkpoint.
->>>>>>> ee153bea
      * @param signatures A quorum of signatures on the premature checkpoint.
      * May include non-validator signatures.
      * @param count The number of messages in the Outbox.
      */
     event PrematureCheckpoint(
         address indexed outbox,
-<<<<<<< HEAD
-        bytes32 root,
-        uint256 index,
-=======
         bytes32 signedRoot,
         uint256 signedIndex,
->>>>>>> ee153bea
         bytes[] signatures,
         uint256 count
     );
 
     /**
-<<<<<<< HEAD
-     * @notice Emitted when proof of a fraudulent checkpoint is submitted.
-     * @dev Observers of this event should filter by the outbox address.
-     * @param outbox The outbox.
-     * @param root Root of the fraudulent checkpoint.
-     * @param index Index of the fraudulent checkpoint.
-=======
      * @notice Emitted when a checkpoint is proven fraudulent.
      * @dev Observers of this event should filter by the outbox address.
      * @param outbox The outbox.
      * @param signedRoot Root of the fraudulent checkpoint.
      * @param signedIndex Index of the fraudulent checkpoint.
->>>>>>> ee153bea
      * @param signatures A quorum of signatures on the fraudulent checkpoint.
      * May include non-validator signatures.
      * @param fraudulentLeaf The leaf in the fraudulent tree.
@@ -74,13 +49,8 @@
      */
     event FraudulentCheckpoint(
         address indexed outbox,
-<<<<<<< HEAD
-        bytes32 root,
-        uint256 index,
-=======
         bytes32 signedRoot,
         uint256 signedIndex,
->>>>>>> ee153bea
         bytes[] signatures,
         bytes32 fraudulentLeaf,
         bytes32[32] fraudulentProof,
@@ -147,13 +117,8 @@
      * @notice Determines if a quorum of validators have signed a fraudulent checkpoint,
      * failing the Outbox if so.
      * A checkpoint is fraudulent if the leaf it commits to at index I differs
-<<<<<<< HEAD
-     * from the leaf the Outbox committed to at index I, where I is less than
-     * the index of the checkpoint.
-=======
      * from the leaf the Outbox committed to at index I, where I is less than or equal
      * to the index of the checkpoint.
->>>>>>> ee153bea
      * This difference can be proved by comparing two merkle proofs for leaf
      * index J >= I. One against the fraudulent checkpoint, and one against a
      * checkpoint cached on the Outbox.
@@ -257,13 +222,6 @@
         // with index <= _leafIndex, if either:
 
         // 1. If the provided leaves differ.
-<<<<<<< HEAD
-        bool differ = _leafA != _leafB;
-
-        // 2. If the branches contain internal nodes whose subtrees are full
-        // (as implied by _leafIndex) that differ from one another.
-        for (uint256 i = 0; i < 32; i++) {
-=======
         if (_leafA != _leafB) {
             return true;
         }
@@ -271,25 +229,17 @@
         // 2. If the branches contain internal nodes whose subtrees are full
         // (as implied by _leafIndex) that differ from one another.
         for (uint8 i = 0; i < 32; i++) {
->>>>>>> ee153bea
             uint256 _ithBit = (_leafIndex >> i) & 0x01;
             // If the i'th is 1, the i'th element in the proof is an internal
             // node whose subtree is full.
             // If these nodes differ, at least one leaf that they commit to
             // must differ as well.
             if (_ithBit == 1) {
-<<<<<<< HEAD
-                differ = differ || (_proofA[i] != _proofB[i]);
-            }
-        }
-        return differ;
-=======
                 if (_proofA[i] != _proofB[i]) {
                     return true;
                 }
             }
         }
         return false;
->>>>>>> ee153bea
     }
 }